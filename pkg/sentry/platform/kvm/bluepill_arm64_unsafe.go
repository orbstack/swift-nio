// Copyright 2019 The gVisor Authors.
//
// Licensed under the Apache License, Version 2.0 (the "License");
// you may not use this file except in compliance with the License.
// You may obtain a copy of the License at
//
//     http://www.apache.org/licenses/LICENSE-2.0
//
// Unless required by applicable law or agreed to in writing, software
// distributed under the License is distributed on an "AS IS" BASIS,
// WITHOUT WARRANTIES OR CONDITIONS OF ANY KIND, either express or implied.
// See the License for the specific language governing permissions and
// limitations under the License.

// +build arm64

package kvm

import (
	"unsafe"

	"gvisor.dev/gvisor/pkg/sentry/arch"
	"gvisor.dev/gvisor/pkg/sentry/platform/ring0"
)

<<<<<<< HEAD
// fpsimdPtr returns a fpsimd64 for the given address.
//
//go:nosplit
func fpsimdPtr(addr *byte) *arch.FpsimdContext {
	return (*arch.FpsimdContext)(unsafe.Pointer(addr))
}

//go:nosplit
func dieArchSetup(c *vCPU, context *arch.SignalContext64, guestRegs *userRegs) {
	// TODO(gvisor.dev/issue/1249): dieTrampoline supporting for Arm64.
}

// bluepillArchFpContext returns the arch-specific fpsimd context.
//
//go:nosplit
func bluepillArchFpContext(context unsafe.Pointer) *arch.FpsimdContext {
	return &((*arch.SignalContext64)(context).Fpsimd64)
=======
// dieArchSetup initialies the state for dieTrampoline.
//
// The arm64 dieTrampoline requires the vCPU to be set in R1, and the last PC
// to be in R0. The trampoline then simulates a call to dieHandler from the
// provided PC.
//
//go:nosplit
func dieArchSetup(c *vCPU, context *arch.SignalContext64, guestRegs *userRegs) {
	// If the vCPU is in user mode, we set the stack to the stored stack
	// value in the vCPU itself. We don't want to unwind the user stack.
	if guestRegs.Regs.Pstate&ring0.PSR_MODE_MASK == ring0.PSR_MODE_EL0t {
		regs := c.CPU.Registers()
		context.Regs[0] = regs.Regs[0]
		context.Sp = regs.Sp
		context.Regs[29] = regs.Regs[29] // stack base address
	} else {
		context.Regs[0] = guestRegs.Regs.Pc
		context.Sp = guestRegs.Regs.Sp
		context.Regs[29] = guestRegs.Regs.Regs[29]
		context.Pstate = guestRegs.Regs.Pstate
	}
	context.Regs[1] = uint64(uintptr(unsafe.Pointer(c)))
	context.Pc = uint64(dieTrampolineAddr)
>>>>>>> ddfc7239
}<|MERGE_RESOLUTION|>--- conflicted
+++ resolved
@@ -23,7 +23,6 @@
 	"gvisor.dev/gvisor/pkg/sentry/platform/ring0"
 )
 
-<<<<<<< HEAD
 // fpsimdPtr returns a fpsimd64 for the given address.
 //
 //go:nosplit
@@ -31,17 +30,6 @@
 	return (*arch.FpsimdContext)(unsafe.Pointer(addr))
 }
 
-//go:nosplit
-func dieArchSetup(c *vCPU, context *arch.SignalContext64, guestRegs *userRegs) {
-	// TODO(gvisor.dev/issue/1249): dieTrampoline supporting for Arm64.
-}
-
-// bluepillArchFpContext returns the arch-specific fpsimd context.
-//
-//go:nosplit
-func bluepillArchFpContext(context unsafe.Pointer) *arch.FpsimdContext {
-	return &((*arch.SignalContext64)(context).Fpsimd64)
-=======
 // dieArchSetup initialies the state for dieTrampoline.
 //
 // The arm64 dieTrampoline requires the vCPU to be set in R1, and the last PC
@@ -65,5 +53,11 @@
 	}
 	context.Regs[1] = uint64(uintptr(unsafe.Pointer(c)))
 	context.Pc = uint64(dieTrampolineAddr)
->>>>>>> ddfc7239
+}
+
+// bluepillArchFpContext returns the arch-specific fpsimd context.
+//
+//go:nosplit
+func bluepillArchFpContext(context unsafe.Pointer) *arch.FpsimdContext {
+	return &((*arch.SignalContext64)(context).Fpsimd64)
 }